jest.unmock('../../ducks/flows');
jest.mock('../../utils')

<<<<<<< HEAD
import reduceFlows, * as flowActions from '../../ducks/flows'
import reduceStore from '../../ducks/utils/store'
=======
import reduceFlows from "../../ducks/flows"
import * as flowActions from "../../ducks/flows"
import reduceStore from "../../ducks/utils/store"
import {fetchApi} from "../../utils"
import {createStore} from "./tutils"

describe('flow reducer', () => {
>>>>>>> 161cdff2

    let state = undefined
    for (let i of [1, 2, 3, 4]) {
<<<<<<< HEAD
        state = reduceFlows(state, {type: flowActions.ADD, data: {id: i}, cmd: 'add'})
=======
        state = reduceFlows(state, { type: flowActions.ADD, data: { id: i }, cmd: 'add' })
>>>>>>> 161cdff2
    }

    it('should return initial state', () => {
        expect(reduceFlows(undefined, {})).toEqual({
            highlight: null,
            filter: null,
            sort: { column: null, desc: false },
            selected: [],
            ...reduceStore(undefined, {})
        })
    })

    describe('selections', () => {
        it('should be possible to select a single flow', () => {
            expect(reduceFlows(state, flowActions.select(2))).toEqual(
                {
                    ...state,
                    selected: [2],
                }
            )
        })

        it('should be possible to deselect a flow', () => {
            expect(reduceFlows({ ...state, selected: [1] }, flowActions.select())).toEqual(
                {
                    ...state,
                    selected: [],
                }
            )
        })

        it('should be possible to select relative', () => {
            // haven't selected any flow
            expect(
                flowActions.selectRelative(state, 1)
            ).toEqual(
                flowActions.select(4)
            )

            // already selected some flows
            expect(
                flowActions.selectRelative({ ...state, selected: [2] }, 1)
            ).toEqual(
                flowActions.select(3)
            )
        })

        it('should update state.selected on remove', () => {
            let next
            next = reduceFlows({ ...state, selected: [2] }, {
                type: flowActions.REMOVE,
                data: 2,
                cmd: 'remove'
            })
            expect(next.selected).toEqual([3])

            //last row
            next = reduceFlows({ ...state, selected: [4] }, {
                type: flowActions.REMOVE,
                data: 4,
                cmd: 'remove'
            })
            expect(next.selected).toEqual([3])

            //multiple selection
            next = reduceFlows({ ...state, selected: [2, 3, 4] }, {
                type: flowActions.REMOVE,
                data: 3,
                cmd: 'remove'
            })
            expect(next.selected).toEqual([2, 4])
        })
    })

    it('should be possible to set filter', () => {
        let filt = "~u 123"
        expect(reduceFlows(undefined, flowActions.setFilter(filt)).filter).toEqual(filt)
    })

    it('should be possible to set highlight', () => {
        let key = "foo"
        expect(reduceFlows(undefined, flowActions.setHighlight(key)).highlight).toEqual(key)
    })

    it('should be possible to set sort', () => {
        let sort = { column: "TLSColumn", desc: 1 }
        expect(reduceFlows(undefined, flowActions.setSort(sort.column, sort.desc)).sort).toEqual(sort)
    })

})

describe('flows actions', () => {

    let store = createStore({reduceFlows})

    let tflow = { id: 1 }
    it('should handle resume action', () => {
        store.dispatch(flowActions.resume(tflow))
        expect(fetchApi).toBeCalledWith('/flows/1/resume', { method: 'POST' })
    })

    it('should handle resumeAll action', () => {
        flowActions.resumeAll()()
    })

    it('should handle kill action', () => {
        flowActions.kill(tflow)()
    })

    it('should handle killAll action', () => {
        flowActions.killAll()()
    })

    it('should handle remove action', () => {
        flowActions.remove(tflow)()
    })

    it('should handle duplicate action', () => {
        flowActions.duplicate(tflow)()
    })

    it('should handle replay action', () => {
        flowActions.replay(tflow)()
    })

    it('should handle revert action', () => {
        flowActions.revert(tflow)()
    })

    it('should handle update action', () => {
        flowActions.update(tflow, "foo")()
    })

    it('should handle updateContent action', () => {
        flowActions.uploadContent(tflow, "foo", "foo")()
    })

    it('should handle clear action', () => {
        flowActions.clear()()
    })

    it('should handle download action', () => {
        let state = reduceFlows(undefined, {})
        expect(reduceFlows(state, flowActions.download())).toEqual(state)
    })

    it('should handle upload action', () => {
        flowActions.upload("foo")()
    })
})

describe('makeSort', () => {
    it('should be possible to sort by TLSColumn', () => {
        let sort = flowActions.makeSort({ column: 'TLSColumn', desc: true }),
            a    = { request: { scheme: 'http' } },
            b    = { request: { scheme: 'https' } }
        expect(sort(a, b)).toEqual(1)
    })

    it('should be possible to sort by PathColumn', () => {
        let sort = flowActions.makeSort({ column: 'PathColumn', desc: true }),
            a    = { request: {} },
            b    = { request: {} }
        expect(sort(a, b)).toEqual(0)

    })

    it('should be possible to sort by MethodColumn', () => {
        let sort = flowActions.makeSort({ column: 'MethodColumn', desc: true }),
            a    = { request: { method: 'GET' } },
            b    = { request: { method: 'POST' } }
        expect(sort(b, a)).toEqual(-1)
    })

    it('should be possible to sort by StatusColumn', () => {
        let sort = flowActions.makeSort({ column: 'StatusColumn', desc: false }),
            a    = { response: { status_code: 200 } },
            b    = { response: { status_code: 404 } }
        expect(sort(a, b)).toEqual(-1)
    })

    it('should be possible to sort by TimeColumn', () => {
        let sort = flowActions.makeSort({ column: 'TimeColumn', desc: false }),
            a    = { response: { timestamp_end: 9 }, request: { timestamp_start: 8 } },
            b    = { response: { timestamp_end: 10 }, request: { timestamp_start: 8 } }
        expect(sort(b, a)).toEqual(1)
    })

    it('should be possible to sort by SizeColumn', () => {
        let sort = flowActions.makeSort({ column: 'SizeColumn', desc: true }),
            a    = { request: { contentLength: 1 }, response: { contentLength: 1 } },
            b    = { request: { contentLength: 1 } }
        expect(sort(a, b)).toEqual(-1)
    })

    it('should be possible to select relative',() => {
        // already selected some flows
        let newState = {},
            getState = () => { return { flows: {...state, selected: [2]}}},
            dispatch = (action) => { newState = reduceFlows(getState().flows, action) }
        flowActions.selectRelative(1)(dispatch, getState)
        expect(newState).toEqual({...state, selected: [3]})

        // haven't selected any flow
        getState = () => { return { flows: { ...state, selected: []}}}
        flowActions.selectRelative(-1)(dispatch, getState)
        expect(newState).toEqual({...state, selected: [1]})
    })
})

describe('flows reducer', () => {
    it('should return initial state', () => {
        expect(reduceFlows(undefined, {})).toEqual({
            highlight: null,
            filter: null,
            sort: { column: null, desc: false },
            selected: [],
            ...reduceStore(undefined, {})
        })
    })

    it('should be possible to set filter', () => {
        let filt = "~u 123"
        expect(reduceFlows(undefined, flowActions.setFilter(filt)).filter).toEqual(filt)
    })

    it('should be possible to set highlight', () => {
        let key = "foo"
        expect(reduceFlows(undefined, flowActions.setHighlight(key)).highlight).toEqual(key)
    })

    it('should be possilbe to set sort', () => {
        let sort = { column: "TLSColumn", desc: 1 }
        expect(reduceFlows(undefined, flowActions.setSort(sort.column, sort.desc)).sort).toEqual(sort)
    })

    it('should update state.selected on remove', () => {
        let state = reduceFlows(undefined, {})
        for (let i of [1, 2, 3, 4]) {
            state = reduceFlows(state, {type: flowActions.ADD, data: {id: i}, cmd: 'add'})
        }
        state = reduceFlows(state, flowActions.select(2))
        expect(reduceFlows(state, {type: flowActions.REMOVE, data: 2, cmd: 'remove'}).selected).toEqual([3])
        //last row
        state = reduceFlows(state, flowActions.select(4))
        expect(reduceFlows(state, {type: flowActions.REMOVE, data: 4, cmd: 'remove'}).selected).toEqual([3])
    })
})

describe('flows actions', () => {

    let tflow = { id: 1 }
    it('should handle resume action', () => {
        flowActions.resume(tflow)()
    })

    it('should handle resumeAll action', () => {
        flowActions.resumeAll()()
    })

    it('should handle kill action', () => {
        flowActions.kill(tflow)()
    })

    it('should handle killAll action', () => {
        flowActions.killAll()()
    })

    it('should handle remove action', () => {
        flowActions.remove(tflow)()
    })

    it('should handle duplicate action', () => {
        flowActions.duplicate(tflow)()
    })

    it('should handle replay action', () => {
        flowActions.replay(tflow)()
    })

    it('should handle revert action', () => {
        flowActions.revert(tflow)()
    })

    it('should handle update action', () => {
        flowActions.update(tflow, "foo")()
    })

    it('should handle updateContent action', () => {
        flowActions.uploadContent(tflow, "foo", "foo")()
    })

    it('should hanlde clear action', () => {
        flowActions.clear()()
    })

    it('should handle download action', () => {
        let state = reduceFlows(undefined, {})
        expect(reduceFlows(state, flowActions.download())).toEqual(state)
    })

    it('should handle upload action', () => {
        flowActions.upload("foo")()
    })
})

describe('makeSort', () => {
    it('should be possible to sort by TLSColumn', () => {
        let sort = flowActions.makeSort({column: 'TLSColumn', desc:true}),
            a = {request: {scheme: 'http'}},
            b = {request: {scheme: 'https'}}
        expect(sort(a, b)).toEqual(1)
    })

    it('should be possible to sort by PathColumn', () => {
        let sort = flowActions.makeSort({column: 'PathColumn', desc:true}),
            a = {request: {}},
            b = {request: {}}
        expect(sort(a, b)).toEqual(0)

    })

    it('should be possible to sort by MethodColumn', () => {
        let sort = flowActions.makeSort({column: 'MethodColumn', desc:true}),
            a = {request: {method: 'GET'}},
            b = {request: {method: 'POST'}}
        expect(sort(b, a)).toEqual(-1)
    })

    it('should be possible to sort by StatusColumn', () => {
        let sort = flowActions.makeSort({column: 'StatusColumn', desc:false}),
            a = {response: {status_code: 200}},
            b = {response: {status_code: 404}}
        expect(sort(a, b)).toEqual(-1)
    })

    it('should be possible to sort by TimeColumn', () => {
        let sort = flowActions.makeSort({column: 'TimeColumn', desc: false}),
            a = {response: {timestamp_end: 9}, request: {timestamp_start: 8}},
            b = {response: {timestamp_end: 10}, request: {timestamp_start: 8}}
        expect(sort(b, a)).toEqual(1)
    })

    it('should be possible to sort by SizeColumn', () => {
        let sort = flowActions.makeSort({column:'SizeColumn', desc: true}),
            a = {request: {contentLength: 1}, response: {contentLength: 1}},
            b = {request: {contentLength: 1}}
        expect(sort(a, b)).toEqual(-1)
    })
})<|MERGE_RESOLUTION|>--- conflicted
+++ resolved
@@ -1,10 +1,6 @@
 jest.unmock('../../ducks/flows');
 jest.mock('../../utils')
 
-<<<<<<< HEAD
-import reduceFlows, * as flowActions from '../../ducks/flows'
-import reduceStore from '../../ducks/utils/store'
-=======
 import reduceFlows from "../../ducks/flows"
 import * as flowActions from "../../ducks/flows"
 import reduceStore from "../../ducks/utils/store"
@@ -12,15 +8,9 @@
 import {createStore} from "./tutils"
 
 describe('flow reducer', () => {
->>>>>>> 161cdff2
-
     let state = undefined
     for (let i of [1, 2, 3, 4]) {
-<<<<<<< HEAD
-        state = reduceFlows(state, {type: flowActions.ADD, data: {id: i}, cmd: 'add'})
-=======
         state = reduceFlows(state, { type: flowActions.ADD, data: { id: i }, cmd: 'add' })
->>>>>>> 161cdff2
     }
 
     it('should return initial state', () => {
